import assert from 'assert'
import { map, random } from 'lodash'
import Promise, { join } from 'bluebird'
import mongoose, { Schema } from 'mongoose'
import patchHistory, { RollbackError } from '../src'

mongoose.Promise = Promise
const ObjectId = mongoose.Types.ObjectId

const CommentSchema = new Schema({ text: String })
CommentSchema.virtual('user').set(function(user) {
  this._user = user
})
CommentSchema.plugin(patchHistory, {
  mongoose,
  name: 'commentPatches',
  removePatches: false,
  includes: {
    text: {
      type: String,
    },
    user: {
      type: Schema.Types.ObjectId,
      required: true,
      from: '_user',
    },
  },
})

const PostSchema = new Schema(
  {
    title: String,
    tags: { type: [String], default: void 0 },
  },
  { timestamps: true }
)
PostSchema.plugin(patchHistory, {
  mongoose,
  name: 'postPatches',
  transforms: [name => name.toLowerCase(), () => 'post_history'],
  includes: {
    version: { type: Number, from: '__v' },
    reason: { type: String, from: '__reason' },
    user: { type: Object, from: '__user' },
  },
})

PostSchema.virtual('user').set(function(user) {
  this.__user = user
})
PostSchema.virtual('reason').set(function(reason) {
  this.__reason = reason
})

const FruitSchema = new Schema({
  _id: { type: String, default: random(100).toString() },
  name: { type: String },
})
FruitSchema.plugin(patchHistory, { mongoose, name: 'fruitPatches' })

const SportSchema = new Schema({
  _id: { type: Number, default: random(100) },
  name: { type: String },
})
SportSchema.plugin(patchHistory, { mongoose, name: 'sportPatches' })

const PricePoolSchema = new Schema({
  name: { type: String },
  prices: [{ name: { type: String }, value: { type: Number } }],
})
PricePoolSchema.plugin(patchHistory, { mongoose, name: 'pricePoolPatches' })

describe('mongoose-patch-history', () => {
  let Comment, Post, Fruit, Sport, User, PricePool

  before(done => {
    Comment = mongoose.model('Comment', CommentSchema)
    Post = mongoose.model('Post', PostSchema)
    Fruit = mongoose.model('Fruit', FruitSchema)
    Sport = mongoose.model('Sport', SportSchema)
    User = mongoose.model('User', new Schema())
<<<<<<< HEAD
    PricePool = mongoose.model('PricePool', PricePoolSchema)

    mongoose.connect(
      'mongodb://localhost/mongoose-patch-history',
      () => {
        join(
          Comment.remove(),
          Comment.Patches.remove(),
          Fruit.remove(),
          Fruit.Patches.remove(),
          Sport.remove(),
          Sport.Patches.remove(),
          Post.remove(),
          Post.Patches.remove(),
          User.remove(),
          PricePool.deleteMany({}),
          PricePool.Patches.deleteMany({})
        )
          .then(() => User.create())
          .then(() => done())
      }
    )
=======

    mongoose
      .connect('mongodb://localhost/mongoose-patch-history', {
        useNewUrlParser: true,
        useCreateIndex: true,
        useUnifiedTopology: true,
        useFindAndModify: false,
      })
      .then(() => {
        join(
          Comment.deleteMany({}),
          Comment.Patches.deleteMany({}),
          Fruit.deleteMany({}),
          Fruit.Patches.deleteMany({}),
          Sport.deleteMany({}),
          Sport.Patches.deleteMany({}),
          Post.deleteMany({}),
          Post.Patches.deleteMany({}),
          User.deleteMany({})
        )
          .then(() => User.create())
          .then(() => done())
      })
>>>>>>> 3d813bfd
  })

  after(() => mongoose.connection.close())

  describe('initialization', () => {
    const name = 'testPatches'
    let TestSchema

    before(() => {
      TestSchema = new Schema()
    })

    it('throws when `mongoose` option is not defined', () => {
      assert.throws(() => TestSchema.plugin(patchHistory, { name }))
    })

    it('throws when `name` option is not defined', () => {
      assert.throws(() => TestSchema.plugin(patchHistory, { mongoose }))
    })

    it('throws when `data` instance method exists', () => {
      const DataSchema = new Schema()
      DataSchema.methods.data = () => {}
      assert.throws(() => DataSchema.plugin(patchHistory, { mongoose, name }))
    })

    it('does not throw with valid parameters', () => {
      assert.doesNotThrow(() =>
        TestSchema.plugin(patchHistory, {
          mongoose,
          name,
        })
      )
    })
  })

  describe('saving a new document', () => {
    it('adds a patch', done => {
      join(
        // without referenced user
        Post.create({ title: 'foo' })
          .then(post => post.patches.find({ ref: post.id }))
          .then(patches => {
            assert.equal(patches.length, 1)
            assert.equal(
              JSON.stringify(patches[0].ops),
              JSON.stringify([{ op: 'add', path: '/title', value: 'foo' }])
            )
          }),
        // with referenced user
        User.findOne()
          .then(user => Comment.create({ text: 'wat', user: ObjectId() }))
          .then(comment => comment.patches.find({ ref: comment.id }))
          .then(patches => {
            assert.equal(patches.length, 1)
            assert.equal(
              JSON.stringify(patches[0].ops),
              JSON.stringify([{ op: 'add', path: '/text', value: 'wat' }])
            )
          })
      )
        .then(() => done())
        .catch(done)
    })
  })

  describe('saving an existing document', () => {
    it('with changes: adds a patch', done => {
      Post.findOne({ title: 'foo' })
        .then(post => {
          post.set({
            title: 'bar',
            reason: 'test reason',
            user: { name: 'Joe' },
          })
          return post.save()
        })
        .then(post => post.patches.find({ ref: post.id }).sort({ _id: 1 }))
        .then(patches => {
          assert.equal(patches.length, 2)
          assert.equal(
            JSON.stringify(patches[1].ops),
            JSON.stringify([{ op: 'replace', path: '/title', value: 'bar' }])
          )
          assert.equal(patches[1].reason, 'test reason')
          assert.equal(patches[1].user.name, 'Joe')
        })
        .then(done)
        .catch(done)
    })

    it('without changes: doesn`t add a patch', done => {
      Post.create({ title: 'baz' })
        .then(post => post.save())
        .then(post => post.patches.find({ ref: post.id }))
        .then(patches => {
          assert.equal(patches.length, 1)
        })
        .then(done)
        .catch(done)
    })
  })

  describe('saving a document with custom _id type', () => {
    it('supports String _id types', done => {
      Fruit.create({ name: 'apple' })
        .then(fruit => fruit.patches.find({ ref: fruit._id }))
        .then(patches => {
          assert.equal(patches.length, 1)
          assert.equal(
            JSON.stringify(patches[0].ops),
            JSON.stringify([{ op: 'add', path: '/name', value: 'apple' }])
          )
        })
        .then(() => done())
        .catch(done)
    })
    it('supports Number _id types', done => {
      Sport.create({ name: 'golf' })
        .then(sport => sport.patches.find({ ref: sport._id }))
        .then(patches => {
          assert.equal(patches.length, 1)
          assert.equal(
            JSON.stringify(patches[0].ops),
            JSON.stringify([{ op: 'add', path: '/name', value: 'golf' }])
          )
        })
        .then(() => done())
        .catch(done)
    })
  })

  describe('updating a document via findOneAndUpdate()', () => {
    it('with changes: adds a patch', done => {
      Post.create({ title: 'findOneAndUpdate1' })
        .then(post =>
          Post.findOneAndUpdate(
            { _id: post._id },
            { title: 'findOneAndUpdate2', __v: 1 },
            { __reason: 'test reason', __user: { name: 'Joe' } }
          )
        )
        .then(post => post.patches.find({ ref: post._id }).sort({ _id: 1 }))
        .then(patches => {
          assert.equal(patches.length, 2)
          assert.equal(
            JSON.stringify(patches[1].ops),
            JSON.stringify([
              { op: 'replace', path: '/title', value: 'findOneAndUpdate2' },
            ])
          )
          assert.equal(patches[1].reason, 'test reason')
          assert.equal(patches[1].user.name, 'Joe')
        })
        .then(done)
        .catch(done)
    })

    it('without changes: doesn`t add a patch', done => {
      Post.findOneAndUpdate({ title: 'baz' }, {})
        .then(post => post.patches.find({ ref: post.id }))
        .then(patches => {
          assert.equal(patches.length, 1)
        })
        .then(done)
        .catch(done)
    })

    it('should not throw "TypeError: Cannot set property _original of null" error if doc does not exist', done => {
      Post.findOneAndUpdate(
        { title: 'the_answer_to_life' },
        { title: '42', comments: 'thanks for all the fish' }
      )
        .then(() => {
          done()
        })
        .catch(done)
    })
  })

  describe('updating a document via updateOne()', () => {
    it('with changes: adds a patch', done => {
      Post.create({ title: 'updateOne1' })
        .then(post =>
          Post.updateOne({ _id: post._id }, { title: 'updateOne2' })
        )
        .then(() => Post.findOne({ title: 'updateOne2' }))
        .then(post => post.patches.find({ ref: post._id }).sort({ _id: 1 }))
        .then(patches => {
          assert.equal(patches.length, 2)
          assert.equal(
            JSON.stringify(patches[1].ops),
            JSON.stringify([
              { op: 'replace', path: '/title', value: 'updateOne2' },
            ])
          )
        })
        .then(done)
        .catch(done)
    })

    it('without changes: doesn`t add a patch', done => {
      Post.updateOne({ title: 'baz' }, {})
        .then(() => Post.findOne({ title: 'baz' }))
        .then(post => post.patches.find({ ref: post.id }))
        .then(patches => {
          assert.equal(patches.length, 1)
        })
        .then(done)
        .catch(done)
    })

    it('handles array filters', done => {
      PricePool.create({
        name: 'test',
        prices: [
          { name: 'test1', value: 1 },
          { name: 'test2', value: 2 },
        ],
      })
        .then(pricePool =>
          PricePool.updateOne(
            { name: pricePool.name },
            { $set: { 'prices.$[elem].value': 3 } },
            { arrayFilters: [{ 'elem.name': { $eq: 'test1' } }] }
          )
        )
        .then(res => PricePool.Patches.find({}))
        .then(patches => {
          assert.equal(patches.length, 2)
        })
        .then(done)
        .catch(done)
    })
  })

  describe('updating a document via updateMany()', () => {
    it('with changes: adds a patch', done => {
      Post.create({ title: 'updateMany1' })
        .then(post =>
          Post.updateMany({ _id: post._id }, { title: 'updateMany2' })
        )
        .then(() => Post.find({ title: 'updateMany2' }))
        .then(posts =>
          posts[0].patches.find({ ref: posts[0]._id }).sort({ _id: 1 })
        )
        .then(patches => {
          assert.equal(patches.length, 2)
          assert.equal(
            JSON.stringify(patches[1].ops),
            JSON.stringify([
              { op: 'replace', path: '/title', value: 'updateMany2' },
            ])
          )
        })
        .then(done)
        .catch(done)
    })

    it('without changes: doesn`t add a patch', done => {
      Post.updateMany({ title: 'baz' }, {})
        .then(() => Post.find({ title: 'baz' }))
        .then(posts => posts[0].patches.find({ ref: posts[0].id }))
        .then(patches => {
          assert.equal(patches.length, 1)
        })
        .then(done)
        .catch(done)
    })

    it('handles the $push operator', done => {
      Post.create({ title: 'tagged1', tags: ['match'] })
        .then(post =>
          Post.updateMany(
            { _id: post._id },
            { $push: { tags: 'match2' } },
            { timestamps: false }
          )
        )
        .then(() => Post.find({ title: 'tagged1' }))
        .then(posts =>
          posts[0].patches.find({ ref: posts[0]._id }).sort({ _id: 1 })
        )
        .then(patches => {
          assert.equal(patches.length, 2)
          assert.equal(
            JSON.stringify(patches[1].ops),
            JSON.stringify([{ op: 'add', path: '/tags/1', value: 'match2' }])
          )
        })
        .then(() => done())
        .catch(done)
    })

    it('handles the $pull operator', done => {
      Post.create({ title: 'tagged2', tags: ['match'] })
        .then(post =>
          // Remove the 'match' tag from all posts tagged with 'match'
          Post.updateMany(
            { tags: 'match' },
            { $pull: { tags: 'match' } },
            { timestamps: false }
          )
        )
        .then(() => Post.find({ title: 'tagged2' }))
        .then(posts =>
          posts[0].patches.find({ ref: posts[0]._id }).sort({ _id: 1 })
        )
        .then(patches => {
          assert.equal(patches.length, 2)
          assert.equal(
            JSON.stringify(patches[1].ops),
            JSON.stringify([{ op: 'remove', path: '/tags/0' }])
          )
        })
        .then(() => done())
        .catch(done)
    })
  })

  describe('upserting a document', () => {
    it('with changes: adds a patch', done => {
      Post.update(
        { title: 'upsert0' },
        { title: 'upsert1' },
        { upsert: true, multi: true }
      )
        .then(() => Post.find({ title: 'upsert1' }))
        .then(posts =>
          posts[0].patches.find({ ref: posts[0]._id }).sort({ _id: 1 })
        )
        .then(patches => {
          assert.equal(patches.length, 1)
          assert.equal(
            JSON.stringify(patches[0].ops),
            JSON.stringify([{ op: 'add', path: '/title', value: 'upsert1' }])
          )
        })
        .then(done)
        .catch(done)
    })

    it('without changes: adds a patch', done => {
      Post.update(
        { title: 'upsert1' },
        { title: 'upsert1' },
        { upsert: true, multi: true }
      )
        .then(() => Post.find({ title: 'upsert1' }))
        .then(posts => posts[0].patches.find({ ref: posts[0].id }))
        .then(patches => {
          assert.equal(patches.length, 2)
        })
        .then(done)
        .catch(done)
    })
  })

  describe('update with multi', () => {
    it('should not throw "TypeError: Cannot set property _original of null" error if doc does not exist', done => {
      Post.update(
        { title: { $in: ['foobar'] } },
        { title: 'barfoo' },
        { multi: true, upsert: false }
      )
        .then(() => done())
        .catch(done)
    })
  })

  describe('removing a document', () => {
    it('removes all patches', done => {
      Post.findOne({ title: 'bar' })
        .then(post => post.remove())
        .then(post => post.patches.find({ ref: post.id }))
        .then(patches => {
          assert.equal(patches.length, 0)
        })
        .then(done)
        .catch(done)
    })
    it("doesn't remove patches when `removePatches` is false", done => {
      Comment.findOne({ text: 'wat' })
        .then(comment => comment.remove())
        .then(comment => comment.patches.find({ ref: comment.id }))
        .then(patches => {
          assert.equal(patches.length, 1)
        })
        .then(done)
        .catch(done)
    })
    it('removes all patches via findOneAndRemove()', done => {
      Post.create({ title: 'findOneAndRemove1' })
        .then(post => Post.findOneAndRemove({ _id: post.id }))
        .then(post => post.patches.find({ ref: post.id }))
        .then(patches => {
          assert.equal(patches.length, 0)
        })
        .then(done)
        .catch(done)
    })
  })
  describe('rollback', () => {
    it('with unknown id is rejected', done => {
      Post.create({ title: 'version 1' }).then(post => {
        return post
          .rollback(ObjectId())
          .then(() => {
            done()
          })
          .catch(err => {
            assert(err instanceof RollbackError)
            done()
          })
      })
    })

    it('to latest patch is rejected', done => {
      Post.create({ title: 'version 1' })
        .then(post => join(post, post.patches.findOne({ ref: post.id })))
        .then(([post, latestPatch]) => {
          return post
            .rollback(latestPatch.id)
            .then(() => {
              done()
            })
            .catch(err => {
              assert(err instanceof RollbackError)
              done()
            })
        })
    })

    it('adds a new patch and updates the document', done => {
      Comment.create({ text: 'comm 1', user: ObjectId() })
        .then(c => Comment.findOne({ _id: c.id }))
        .then(c => c.set({ text: 'comm 2', user: ObjectId() }).save())
        .then(c => Comment.findOne({ _id: c.id }))
        .then(c => c.set({ text: 'comm 3', user: ObjectId() }).save())
        .then(c => Comment.findOne({ _id: c.id }))
        .then(c => join(c, c.patches.find({ ref: c.id })))
        .then(([c, patches]) => c.rollback(patches[1].id, { user: ObjectId() }))
        .then(c => {
          assert.equal(c.text, 'comm 2')
          return c.patches.find({ ref: c.id })
        })
        .then(patches => assert.equal(patches.length, 4))
        .then(done)
        .catch(done)
    })
  })

  describe('model and collection names', () => {
    const getCollectionNames = () => {
      return new Promise((resolve, reject) => {
        mongoose.connection.db.listCollections().toArray((err, collections) => {
          if (err) return reject(err)
          resolve(map(collections, 'name'))
        })
      })
    }

    it('pascalize for model and decamelize for collection', done => {
      join(
        () => assert(!!~mongoose.modelNames().indexOf('CommentPatches')),
        getCollectionNames().then(names => {
          assert(!!~names.indexOf('comment_patches'))
        })
      )
        .then(() => done())
        .catch(done)
    })

    it('uses `transform` option when set', done => {
      join(
        () => assert(!!~mongoose.modelNames().indexOf('postpatches')),
        getCollectionNames().then(names => {
          assert(!!~names.indexOf('post_history'))
        })
      )
        .then(() => done())
        .catch(done)
    })
  })

  describe('jsonpatch.compare', () => {
    let Organization
    let Person

    before(() => {
      Organization = mongoose.model(
        'Organization',
        new mongoose.Schema({
          name: String,
        })
      )

      const PersonSchema = new mongoose.Schema({
        name: String,
        organization: {
          type: mongoose.Schema.Types.ObjectId,
          ref: 'Organization',
        },
      })

      PersonSchema.plugin(patchHistory, { mongoose, name: 'roomPatches' })
      Person = mongoose.model('Person', PersonSchema)
    })

    it('is able to handle ObjectId references correctly', done => {
      Organization.create({ text: 'Home' })
        .then(o1 => join(o1, Organization.create({ text: 'Work' })))
        .then(([o1, o2]) =>
          join(o1, o2, Person.create({ name: 'Bob', organization: o1._id }))
        )
        .then(([o1, o2, p]) =>
          join(o1, o2, p.set({ organization: o2._id }).save())
        )
        .then(([o1, o2, p]) => join(o1, o2, p.patches.find({ ref: p.id })))
        .then(([o1, o2, patches]) => {
          const pathFilter = path => elem => elem.path === path
          const firstOrganizationOperation = patches[0].ops.find(
            pathFilter('/organization')
          )
          const secondOrganizationOperation = patches[1].ops.find(
            pathFilter('/organization')
          )
          assert.equal(patches.length, 2)
          assert(firstOrganizationOperation)
          assert(secondOrganizationOperation)
          assert.equal(firstOrganizationOperation.value, o1._id.toString())
          assert.equal(secondOrganizationOperation.value, o2._id.toString())
        })
        .then(done)
        .catch(done)
    })
  })

  describe('track original values', () => {
    let Company

    before(() => {
      const CompanySchema = new mongoose.Schema({
        name: String,
      })

      CompanySchema.plugin(patchHistory, {
        mongoose,
        name: 'companyPatches',
        trackOriginalValue: true,
      })
      Company = mongoose.model('Company', CompanySchema)
    })

    after(done => {
      join(Company.remove(), Company.Patches.remove()).then(() => done())
    })

    it('stores the original value in the ops entries', done => {
      Company.create({ text: 'Private' })
        .then(c => c.set({ name: 'Private 2' }).save())
        .then(c => c.set({ name: 'Private 3' }).save())
        .then(c => c.patches.find())
        .then(patches => {
          assert.equal(patches.length, 2)
          assert.equal(
            JSON.stringify(patches[1].ops),
            JSON.stringify([
              {
                op: 'replace',
                path: '/name',
                value: 'Private 3',
                originalValue: 'Private 2',
              },
            ])
          )
        })
        .then(done)
        .catch(done)
    })
  })
})<|MERGE_RESOLUTION|>--- conflicted
+++ resolved
@@ -8,7 +8,7 @@
 const ObjectId = mongoose.Types.ObjectId
 
 const CommentSchema = new Schema({ text: String })
-CommentSchema.virtual('user').set(function(user) {
+CommentSchema.virtual('user').set(function (user) {
   this._user = user
 })
 CommentSchema.plugin(patchHistory, {
@@ -45,10 +45,10 @@
   },
 })
 
-PostSchema.virtual('user').set(function(user) {
+PostSchema.virtual('user').set(function (user) {
   this.__user = user
 })
-PostSchema.virtual('reason').set(function(reason) {
+PostSchema.virtual('reason').set(function (reason) {
   this.__reason = reason
 })
 
@@ -79,30 +79,7 @@
     Fruit = mongoose.model('Fruit', FruitSchema)
     Sport = mongoose.model('Sport', SportSchema)
     User = mongoose.model('User', new Schema())
-<<<<<<< HEAD
     PricePool = mongoose.model('PricePool', PricePoolSchema)
-
-    mongoose.connect(
-      'mongodb://localhost/mongoose-patch-history',
-      () => {
-        join(
-          Comment.remove(),
-          Comment.Patches.remove(),
-          Fruit.remove(),
-          Fruit.Patches.remove(),
-          Sport.remove(),
-          Sport.Patches.remove(),
-          Post.remove(),
-          Post.Patches.remove(),
-          User.remove(),
-          PricePool.deleteMany({}),
-          PricePool.Patches.deleteMany({})
-        )
-          .then(() => User.create())
-          .then(() => done())
-      }
-    )
-=======
 
     mongoose
       .connect('mongodb://localhost/mongoose-patch-history', {
@@ -121,12 +98,13 @@
           Sport.Patches.deleteMany({}),
           Post.deleteMany({}),
           Post.Patches.deleteMany({}),
-          User.deleteMany({})
+          User.deleteMany({}),
+          PricePool.deleteMany({}),
+          PricePool.Patches.deleteMany({})
         )
           .then(() => User.create())
           .then(() => done())
       })
->>>>>>> 3d813bfd
   })
 
   after(() => mongoose.connection.close())
